--- conflicted
+++ resolved
@@ -23,15 +23,10 @@
         self.name = fresh_name("map")
         self.valueTy = self._make_value_type(valueImpl)
         self.keyArgs = make_key_args(fields, predicate)
-<<<<<<< HEAD
-        self.keyTy = make_key_type(fields, self.keyArgs)
+        self.keyTy = make_key_type(fields, self.keyArgs) # value in the Tuple
         self.iterator_key_name = fresh_name("key")
         self.iterator_handle_name = fresh_name("handle")
-        self.valueImpl = valueImpl
-=======
-        self.keyTy = make_key_type(fields, self.keyArgs) # value in the Tuple
-        self.valueImpl = valueImpl # LinkedList
->>>>>>> 481ccb63
+        self.valueImpl = valueImpl # LinkedList, usually
     def __str__(self):
         return "HashMap({})".format(self.valueImpl)
     def __repr__(self):
@@ -48,13 +43,9 @@
     def needs_var(self, v):
         return self.valueImpl.needs_var(v)
     def state(self):
-<<<<<<< HEAD
         return list(self.valueImpl.state()) + [
             (self.iterator_key_name, self.keyTy),
             (self.iterator_handle_name, self.handle_type())]
-=======
-        return self.valueImpl.state() # current state in Iterator class(e.g. cursor)
->>>>>>> 481ccb63
     def private_members(self):
         return self.valueImpl.private_members() # private memebers in Record class(e.g. next, prev)
     def make_key(self, gen, target):
