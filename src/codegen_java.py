--- conflicted
+++ resolved
@@ -143,8 +143,6 @@
     def record_type(self):
         return "Record"
 
-<<<<<<< HEAD
-=======
 #------------------------------------------------------------------
 
     def node_type(self, node_name):
@@ -215,19 +213,6 @@
 
 #------------------------------------------------------------------
 
-    def predicate(self, fields, qvars, pred, target):
-        return _predicate_to_exp(fields, qvars, pred, target)
-
-    def not_true(self, e):
-        return "!({})".format(e)
-
-    def is_null(self, e):
-        return "({}) == null".format(e)
-
-    def ternary(self, cond, v1, v2):
-        return "({}) ? ({}) : ({})".format(cond, v1, v2)
-
->>>>>>> 481ccb63
     def same(self, e1, e2):
         return "({}) == ({})".format(e1, e2)
 
@@ -491,36 +476,5 @@
     return capitalize(ty)
 
 def _is_primitive(ty):
-<<<<<<< HEAD
-    return ty[0] != ty[0].upper()
-=======
     ty = ty.split('.').pop()
-    return ty[0] != ty[0].upper()
-
-def _predicate_to_exp(fields, qvars, pred, target):
-    if type(pred) is predicates.Var:
-        return pred.name if pred.name in {v for v,ty in qvars} else "{}.{}".format(target, pred.name)
-    elif type(pred) is predicates.Bool:
-        return "true" if pred.val else "false"
-    elif type(pred) is predicates.Compare:
-        if _is_primitive(dict(fields + qvars)[pred.lhs.name]):
-            return "({}) {} ({})".format(
-                _predicate_to_exp(fields, qvars, pred.lhs, target),
-                predicates.opToStr(pred.op),
-                _predicate_to_exp(fields, qvars, pred.rhs, target))
-        else:
-            return "({}).compareTo({}) {} 0".format(
-                _predicate_to_exp(fields, qvars, pred.lhs, target),
-                _predicate_to_exp(fields, qvars, pred.rhs, target),
-                predicates.opToStr(pred.op))
-    elif type(pred) is predicates.And:
-        return "({}) && ({})".format(
-            _predicate_to_exp(fields, qvars, pred.lhs, target),
-            _predicate_to_exp(fields, qvars, pred.rhs, target))
-    elif type(pred) is predicates.Or:
-        return "({}) || ({})".format(
-            _predicate_to_exp(fields, qvars, pred.lhs, target),
-            _predicate_to_exp(fields, qvars, pred.rhs, target))
-    elif type(pred) is predicates.Not:
-        return "!({})".format(_predicate_to_exp(fields, qvars, pred.p, target))
->>>>>>> 481ccb63
+    return ty[0] != ty[0].upper()