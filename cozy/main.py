#!/usr/bin/env python

"""
Main entry point for synthesis. Run with --help for options.
"""

from collections import defaultdict
import sys
import argparse
import datetime
import pickle

from cozy import syntax
from cozy import parse
from cozy import codegen
from cozy import common
from cozy import typecheck
from cozy import desugar
from cozy import syntax_tools
from cozy import handle_tools
from cozy import invariant_preservation
from cozy import synthesis
from cozy import library
from cozy import autotuning
from cozy import sharing
from cozy import opts

save_failed_codegen_inputs = opts.Option("save-failed-codegen-inputs", str, "/tmp/failed_codegen.py", metavar="PATH")
enable_autotuning = opts.Option("enable-autotuning", bool, False)
checkpoint_prefix = opts.Option("checkpoint-prefix", str, "")

def run():
    parser = argparse.ArgumentParser(description='Data structure synthesizer.')
    parser.add_argument("-S", "--save", metavar="FILE", type=str, default=None, help="Save synthesis output")
    parser.add_argument("-R", "--resume", action="store_true", help="Resume from saved synthesis output")
    parser.add_argument("-t", "--timeout", metavar="N", type=float, default=60, help="Per-query synthesis timeout (in seconds); default=60")
    parser.add_argument("-s", "--simple", action="store_true", help="Do not synthesize improved solution; use the most trivial implementation of the spec")
    parser.add_argument("-p", "--port", metavar="P", type=int, default=None, help="Port to run progress-showing HTTP server")

    java_opts = parser.add_argument_group("Java codegen")
    java_opts.add_argument("--java", metavar="FILE.java", default=None, help="Output file for java classes, use '-' for stdout")
    java_opts.add_argument("--unboxed", action="store_true", help="Use unboxed primitives. NOTE: synthesized data structures may require GNU Trove (http://trove.starlight-systems.com/)")

    cxx_opts = parser.add_argument_group("C++ codegen")
    cxx_opts.add_argument("--c++", metavar="FILE.h", default=None, help="Output file for C++ (header-only class), use '-' for stdout")
    cxx_opts.add_argument("--use-qhash", action="store_true", help="QHash---the Qt implementation of hash maps---often outperforms the default C++ map implementations")

    internal_opts = parser.add_argument_group("Internal parameters")
    opts.setup(internal_opts)

    parser.add_argument("file", nargs="?", default=None, help="Input file (omit to use stdin)")
    args = parser.parse_args()
    opts.read(args)

    if args.resume:
        if args.file is None:
            ast = pickle.load(sys.stdin.buffer)
        else:
            with open(args.file, "rb") as f:
                ast = pickle.load(f)
        print("Loaded implementation from {}".format("stdin" if args.file is None else "file {}".format(args.file)))
    else:
        input_text = sys.stdin.read() if args.file is None else common.read_file(args.file)
        ast = parse.parse(input_text)

        errors = typecheck.typecheck(ast)
        if errors:
            for e in errors:
                print("Error: {}".format(e))
            sys.exit(1)

        # print()
        # print(syntax_tools.pprint(ast))

        ast = desugar.desugar(ast)
        ast = invariant_preservation.add_implicit_handle_assumptions(ast)
        # print(syntax_tools.pprint(ast))

        print("Checking assumptions...")
        errors = (
            invariant_preservation.check_ops_preserve_invariants(ast) +
            invariant_preservation.check_the_wf(ast))
        if errors:
            for e in errors:
                print("Error: {}".format(e))
            sys.exit(1)
        print("Done!")

        ast = synthesis.construct_initial_implementation(ast)

    start = datetime.datetime.now()
    if not args.simple:
        callback = None
        server = None
        if checkpoint_prefix.value:
            def callback(res):
                impl, ast, state_map = res
                assert isinstance(impl, synthesis.Implementation)
                now = datetime.datetime.now()
                elapsed = now - start
                fname = "{}{:010d}.synthesized".format(checkpoint_prefix.value, int(elapsed.total_seconds()))
                with open(fname, "wb") as f:
                    pickle.dump(impl, f)
                    print("Saved checkpoint {}".format(fname))

        if args.port:
            from cozy import progress_server
            state = ["Initializing..."]
            orig_callback = callback
            def callback(res):
                if orig_callback is not None:
                    orig_callback(res)
                impl, ast, state_map = res
                s = "<!DOCTYPE html>\n"
                s += "<html>"
                s += "<head><style>"
                s += ".kw { color: #909; font-weight: bold; }"
                s += ".builtin { color: #009; font-weight: bold; }"
                s += ".comment { color: #999; }"
                s += "</style></head>"
                s += "<body><pre>"
                for v, e in state_map.items():
                    s += "{} : {} = {}\n".format(v, syntax_tools.pprint(e.type, format="html"), syntax_tools.pprint(e, format="html"))
                s += "\n"
                s += syntax_tools.pprint(ast, format="html")
                s += "</pre></body></html>"
                state[0] = s
            server = progress_server.ProgressServer(port=args.port, callback=lambda: state[0])
            server.start_async()
        ast = synthesis.improve_implementation(
            ast,
            timeout           = datetime.timedelta(seconds=args.timeout),
            progress_callback = callback)
        if server is not None:
            server.join()

    print("Generating IR...")
    code = ast.code
    print("Loading concretization functions...")
    state_map = ast.concretization_functions
    print()
    for v, e in state_map.items():
        print("{} : {} = {}".format(v, syntax_tools.pprint(e.type), syntax_tools.pprint(e)))
    print()
    print(syntax_tools.pprint(code))

    if args.save:
        with open(args.save, "wb") as f:
            pickle.dump(ast, f)
            print("Saved implementation to file {}".format(args.save))

    if enable_autotuning.value:
        print("Generating final concrete implementation...")
        lib = library.Library()
        impls = list(autotuning.enumerate_impls(code, state_map, lib, assumptions=ast.spec.assumptions))
        print("# impls: {}".format(len(impls)))

        impl = impls[0] # TODO: autotuning
        for (v, t) in impl.statevars:
            print("{} ~~> {}".format(v, syntax_tools.pprint(t)))
        share_info = sharing.compute_sharing(state_map, dict(impl.statevars))

        print()
        print(impl.statevars)
    else:
        impl = code
        share_info = defaultdict(list)

<<<<<<< HEAD
    impl = syntax_tools.inline_calls(impl)
    print()
    print(syntax_tools.pprint(impl))
    print(impl)
    impl = syntax_tools.eliminate_common_subexpressions(impl)
    print(impl)
    print()
    print(syntax_tools.pprint(impl))
=======
    print("Fixing EWithAlteredValue...")
    impl = syntax_tools.shallow_copy(impl)
    impl.methods = tuple(
        syntax_tools.rewrite_ret(m, handle_tools.fix_ewithalteredvalue) if isinstance(m, syntax.Query) else m
        for m in impl.methods)
    print("Done!")
>>>>>>> 7cd9b9f6

    try:
        java = args.java
        if java is not None:
            with common.open_maybe_stdout(java) as out:
                codegen.JavaPrinter(out=out, boxed=(not args.unboxed)).visit(impl, state_map, share_info, abstract_state=ast.spec.statevars)

        cxx = getattr(args, "c++")
        if cxx is not None:
            with common.open_maybe_stdout(cxx) as out:
                codegen.CxxPrinter(out=out, use_qhash=args.use_qhash).visit(impl, state_map, share_info, abstract_state=ast.spec.statevars)
    except:
        print("Code generation failed!")
        if save_failed_codegen_inputs.value:
            with open(save_failed_codegen_inputs.value, "w") as f:
                f.write("impl = {}\n".format(repr(impl)))
                f.write("state_map = {}\n".format(repr(state_map)))
                f.write("share_info = {}\n".format(repr(share_info)))
            print("Implementation was dumped to {}".format(save_failed_codegen_inputs.value))
        raise<|MERGE_RESOLUTION|>--- conflicted
+++ resolved
@@ -166,7 +166,6 @@
         impl = code
         share_info = defaultdict(list)
 
-<<<<<<< HEAD
     impl = syntax_tools.inline_calls(impl)
     print()
     print(syntax_tools.pprint(impl))
@@ -175,14 +174,13 @@
     print(impl)
     print()
     print(syntax_tools.pprint(impl))
-=======
+
     print("Fixing EWithAlteredValue...")
     impl = syntax_tools.shallow_copy(impl)
     impl.methods = tuple(
         syntax_tools.rewrite_ret(m, handle_tools.fix_ewithalteredvalue) if isinstance(m, syntax.Query) else m
         for m in impl.methods)
     print("Done!")
->>>>>>> 7cd9b9f6
 
     try:
         java = args.java
