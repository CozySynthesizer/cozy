"""
Parser for Cozy files.

The key function to look at is:
    parse(string) -> AST
"""

# builtin
import re
import sys
import ast
import inspect

# 3rd party
from ply import lex, yacc

# ours
from cozy import parsetools
from cozy import syntax

# Each keyword becomes a KW_* token for the lexer. So, e.g. "and" becomes
# KW_AND.
_KEYWORDS = ([
    "extern",
    "type",
    "handletype",
    "enum",
    "private",
    "op",
    "query",
    "state",
    "assume",
    "invariant",
    "true",
    "false",
    "min", "argmin",
    "max", "argmax",
    "if",
    "else",
    "Native"] +
    list(syntax.UOps) +
    list(syntax.BOps))

# Each operator has a name and a raw string. Each becomes an OP_* token for the
# lexer. So, e.g. ("ASSIGN", "=") matches "=" and the token will be named
# OP_ASSIGN.
_OPERATORS = [
    ("ASSIGN", "="),
    ("IMPLIES", "=>"),
    ("GE", ">="),
    ("LE", "<="),
    ("GT", ">"),
    ("LT", "<"),
    ("EQ", "=="),
    ("NE", "!="),
    ("PLUS", "+"),
    ("MINUS", "-"),
    ("QUESTION", "?"),
    ("COLON", ":"),
    ("SEMICOLON", ";"),
    ("COMMA", ","),
    ("OPEN_BRACE", "{"),
    ("CLOSE_BRACE", "}"),
    ("OPEN_PAREN", "("),
    ("CLOSE_PAREN", ")"),
    ("OPEN_BRACKET", "["),
    ("CLOSE_BRACKET", "]"),
    ("DOT", "."),
    ("LEFT_ARROW", "<-"),
    ("RIGHT_ARROW", "->"),
    ("VBAR", "|")
    ]

# Lexer ########################################################################

def keyword_token_name(kw):
    return "KW_{}".format(kw.upper())

def op_token_name(opname):
    return "OP_{}".format(opname.upper())

# Enumerate token names
tokens = []
for kw in _KEYWORDS:
    tokens.append(keyword_token_name(kw))
for opname, op in _OPERATORS:
    tokens.append(op_token_name(opname))
<<<<<<< HEAD
tokens += ["WORD", "NUM", "FLOAT", "STRINGLITERAL", "EXTERNCODETOKEN"]
=======
tokens += ["WORD", "NUM", "STRINGLITERAL", "EXTERNCODETOKEN", "DOCCOMMENT"]
>>>>>>> f2a2036a
tokens = tuple(tokens) # freeze tokens

def make_lexer():
    # *sigh*... ply has such a weird interface. There might be a cleaner way to
    # programmatically produce token productions, but I don't know what it is.
    for kw in _KEYWORDS:
        locals()["t_{}".format(keyword_token_name(kw))] = re.escape(kw)

    for opname, op in _OPERATORS:
        locals()["t_{}".format(op_token_name(opname))] = re.escape(op)

    def t_WORD(t):
        r"[a-zA-Z_]\w*"
        if t.value in _KEYWORDS:
            # I wish I knew why I needed this. :(
            t.type = keyword_token_name(t.value)
        return t

    def t_COMMENT(t):
        r"//[^\n]*"
        pass

    def t_DOCCOMMENT(t):
        r"/\*\*(?:(?!\*/)(.|\n))*\*/"
        # Normalize the doc comment, removing leading indentation/etc.
        t.value = inspect.cleandoc(t.value)
        return t

    def t_MULTILINECOMMENT(t):
        r"/\* (?:(?!\*/) (.|\n) )* \*/"
        pass

    def t_FLOAT(t):
        r"(\d+(\.\d+)?[fF])"
        # ".1" not doable since it would create ambiguity w/ foo.1 syntax.
        t.value = syntax.ENum(float(t.value.rstrip("fF"))).with_type(syntax.TFloat())
        return t

    def t_NUM(t):
        r"\d+(l|L)?"
        if t.value.lower().endswith("l"):
            t.value = syntax.ENum(int(t.value[:-1])).with_type(syntax.TLong())
        else:
            t.value = syntax.ENum(int(t.value)).with_type(syntax.TInt())
        return t

    def t_STRINGLITERAL(t):
        r'"([^\\"]|\\.)*"'
        t.value = ast.literal_eval(t.value)
        return t

    def t_EXTERNCODETOKEN(t):
        r"\{\{(.|\n)*?\}\}"
        t.lexer.lineno += t.value.count("\n")
        t.value = t.value[2:-2]
        return t

    # Define a rule so we can track line numbers
    def t_newline(t):
        r'\n+'
        t.lexer.lineno += len(t.value)

    t_ignore = ' \t'

    def t_error(t):
        print("Illegal character {} on line {}".format(repr(t.value[0]), t.lexer.lineno), file=sys.stderr)
        t.lexer.skip(1)

    return lex.lex()

_lexer = make_lexer()
def tokenize(s):
    lexer = _lexer.clone() # Because lexer objects are stateful
    lexer.input(s)
    while True:
        tok = lexer.token()
        if not tok:
            break
        yield tok

# Parser #######################################################################

def make_parser():
    start = "spec"

    def p_spec(p):
        """spec : externcode doccomment WORD OP_COLON typedecls funcdecls states invariants methods externcode"""
        p[0] = syntax.Spec(p[3], p[5], p[6], p[7], p[8], p[9], p[1], p[10], p[2])

    def p_doccomment(p):
        """doccomment :
                      | DOCCOMMENT"""
        p[0] = p[1] if len(p) > 1 else ""

    def p_externcode(p):
        """externcode :
                      | EXTERNCODETOKEN"""
        p[0] = p[1] if len(p) > 1 else ""

    parsetools.multi(locals(), "typedecls", "typedecl")

    def p_typedecl(p):
        """typedecl : KW_TYPE WORD OP_ASSIGN type
                    | KW_HANDLETYPE WORD OP_ASSIGN type"""
        if p[1] == "type":
            p[0] = (p[2], p[4])
        elif p[1] == "handletype":
            p[0] = (p[2], syntax.THandle(p[2], p[4]))

    def p_type(p):
        """type : WORD
                | WORD OP_LT type OP_GT
                | OP_OPEN_BRACE typednames OP_CLOSE_BRACE
                | KW_ENUM OP_OPEN_BRACE enum_cases OP_CLOSE_BRACE
                | OP_OPEN_PAREN typelist OP_CLOSE_PAREN
                | KW_NATIVE STRINGLITERAL"""
        if len(p) == 2:
            p[0] = syntax.TNamed(p[1])
        elif len(p) == 3:
            p[0] = syntax.TNative(p[2])
        elif len(p) == 5:
            if p[1] == "enum":
                p[0] = syntax.TEnum(p[3])
            else:
                p[0] = syntax.TApp(p[1], p[3])
        elif len(p) == 4:
            if p[1] == "{":
                p[0] = syntax.TRecord(p[2])
            elif p[1] == "(":
                p[0] = syntax.TTuple(p[2])

    parsetools.multi(locals(), "enum_cases", "WORD", sep="OP_COMMA")

    def p_typedname(p):
        """typedname : WORD OP_COLON type"""
        p[0] = (p[1], p[3])

    parsetools.multi(locals(), "typednames", "typedname", sep="OP_COMMA")
    parsetools.multi(locals(), "typelist", "type", sep="OP_COMMA")

    def p_func(p):
        """func : KW_EXTERN WORD OP_OPEN_PAREN typednames OP_CLOSE_PAREN OP_COLON type OP_ASSIGN STRINGLITERAL"""
        p[0] = syntax.ExternFunc(p[2], p[4], p[7], p[9])

    parsetools.multi(locals(), "funcdecls", "func")

    def p_statevar(p):
        """statevar : KW_STATE WORD OP_COLON type"""
        p[0] = (p[2], p[4])

    parsetools.multi(locals(), "states", "statevar")

    def p_assume(p):
        """assume : KW_ASSUME exp OP_SEMICOLON"""
        p[0] = p[2]

    def p_invariant(p):
        """invariant : KW_INVARIANT exp OP_SEMICOLON"""
        p[0] = p[2]

    parsetools.multi(locals(), "assumes", "assume")
    parsetools.multi(locals(), "invariants", "invariant")

    precedence = (
        ("nonassoc", "KW_ELSE", "OP_COLON"),
        ("left", "OP_SEMICOLON"),
        ("left", "OP_COMMA"),
        ("left", "OP_QUESTION"),
        ("left", "OP_IMPLIES"),
        ("left", "KW_AND", "KW_OR"),
        ("left", "OP_EQ", "OP_NE", "OP_LT", "OP_LE", "OP_GT", "OP_GE"),
        ("left", "OP_PLUS", "OP_MINUS"),
        ("left", "KW_IN"),
        ("left", "KW_NOT", "KW_DISTINCT", "KW_UNIQUE", "KW_EMPTY", "KW_EXISTS", "KW_THE", "KW_MIN", "KW_MAX", "KW_ARGMIN", "KW_ARGMAX", "KW_SUM", "KW_ANY", "KW_ALL", "KW_LEN", "KW_REVERSED"),
        ("left", "OP_OPEN_PAREN"),
        ("left", "OP_DOT"),
        ("left", "KW_OP", "KW_QUERY", "KW_PRIVATE"))

    def p_exp_strlit(p):
        """exp : STRINGLITERAL"""
        p[0] = syntax.EStr(p[1])

    def p_lambda(p):
        """lambda : OP_OPEN_BRACE WORD OP_RIGHT_ARROW exp OP_CLOSE_BRACE"""
        p[0] = syntax.ELambda(syntax.EVar(p[2]), p[4])

    def p_exp(p):
        """exp : NUM
               | FLOAT
               | WORD
               | WORD OP_OPEN_PAREN exp_list OP_CLOSE_PAREN
               | KW_TRUE
               | KW_FALSE
               | exp OP_PLUS  exp
               | exp OP_MINUS exp
               | exp OP_EQ exp
               | exp OP_NE exp
               | exp OP_LT exp
               | exp OP_LE exp
               | exp OP_GT exp
               | exp OP_GE exp
               | exp KW_AND exp
               | exp KW_OR exp
               | exp OP_IMPLIES exp
               | exp OP_QUESTION exp OP_COLON exp
               | exp OP_OPEN_BRACKET exp OP_CLOSE_BRACKET
               | KW_NOT exp
               | OP_MINUS exp
               | exp KW_IN exp
               | KW_UNIQUE exp
               | KW_DISTINCT exp
               | KW_EMPTY exp
               | KW_THE exp
               | KW_MIN exp
               | KW_MAX exp
               | KW_ARGMIN lambda exp
               | KW_ARGMAX lambda exp
               | KW_SUM exp
               | KW_LEN exp
               | KW_ANY exp
               | KW_ALL exp
               | KW_EXISTS exp
               | KW_REVERSED exp
               | exp OP_DOT NUM
               | exp OP_DOT WORD
               | OP_OPEN_PAREN exp_list OP_CLOSE_PAREN
               | OP_OPEN_BRACE record_fields OP_CLOSE_BRACE
               | OP_OPEN_BRACKET exp OP_CLOSE_BRACKET
               | OP_OPEN_BRACKET exp OP_VBAR comprehension_body OP_CLOSE_BRACKET"""
        if len(p) == 2:
            if type(p[1]) is syntax.ENum:
                p[0] = p[1]
            elif p[1] == "true":
                p[0] = syntax.EBool(True)
            elif p[1] == "false":
                p[0] = syntax.EBool(False)
            else:
                p[0] = syntax.EVar(p[1])
        elif len(p) == 3:
            if p[1] == "min":
                p[0] = syntax.EArgMin(p[2], syntax.ELambda(syntax.EVar("x"), syntax.EVar("x")))
            elif p[1] == "max":
                p[0] = syntax.EArgMax(p[2], syntax.ELambda(syntax.EVar("x"), syntax.EVar("x")))
            else:
                p[0] = syntax.EUnaryOp(p[1], p[2])
        elif len(p) == 4:
            if p[1] == "(":
                exps = p[2]
                if len(exps) == 0:
                    raise Exception("illegal ()")
                elif len(exps) == 1:
                    p[0] = exps[0]
                elif len(exps) > 1:
                    p[0] = syntax.ETuple(tuple(exps))
            elif p[1] == "[":
                p[0] = syntax.ESingleton(p[2])
            elif p[1] == "{":
                p[0] = syntax.EMakeRecord(p[2])
            elif p[2] == ".":
                if isinstance(p[3], syntax.ENum):
                    p[0] = syntax.ETupleGet(p[1], p[3].val)
                else:
                    p[0] = syntax.EGetField(p[1], p[3])
            elif p[1] == "argmin":
                p[0] = syntax.EArgMin(p[3], p[2])
            elif p[1] == "argmax":
                p[0] = syntax.EArgMax(p[3], p[2])
            else:
                p[0] = syntax.EBinOp(p[1], p[2], p[3])
        else:
            if p[2] == "?":
                p[0] = syntax.ECond(p[1], p[3], p[5])
            elif p[2] == "[":
                p[0] = syntax.EListGet(p[1], p[3])
            elif p[1] == "[":
                p[0] = syntax.EListComprehension(p[2], p[4])
            elif p[2] == "(":
                p[0] = syntax.ECall(p[1], p[3])
            else:
                assert False, "unknown case: {}".format(repr(p[1:]))

    parsetools.multi(locals(), "exp_list", "exp", sep="OP_COMMA")

    def p_record_field(p):
        """record_field : WORD OP_COLON exp"""
        p[0] = (p[1], p[3])

    parsetools.multi(locals(), "record_fields", "record_field", sep="OP_COMMA")

    def p_comprehension_clause(p):
        """comprehension_clause : WORD OP_LEFT_ARROW exp
                                | exp"""
        if len(p) == 2:
            p[0] = syntax.CCond(p[1])
        else:
            p[0] = syntax.CPull(p[1], p[3])

    parsetools.multi(locals(), "comprehension_body", "comprehension_clause", sep="OP_COMMA")

    def p_accesschain(p):
        """accesschain : WORD
                       | accesschain OP_DOT WORD"""
        if len(p) > 2:
            p[0] = syntax.EGetField(p[1], p[3])
        else:
            p[0] = syntax.EVar(p[1])

    def p_visibility(p):
        """visibility :
                      | KW_PRIVATE"""
        if len(p) > 1:
            p[0] = syntax.Visibility.Private
        else:
            p[0] = syntax.Visibility.Public

    def p_method(p):
        """method : doccomment            KW_OP    WORD OP_OPEN_PAREN typednames OP_CLOSE_PAREN assumes stm
                  | doccomment visibility KW_QUERY WORD OP_OPEN_PAREN typednames OP_CLOSE_PAREN assumes exp"""
        if p[2] == "op":
            p[0] = syntax.Op(p[3], p[5], p[7], p[8], p[1])
        else:
            p[0] = syntax.Query(p[4], p[2], p[6], p[8], p[9], p[1])

    parsetools.multi(locals(), "methods", "method")

    def p_maybeelse(p):
        """maybeelse :
                     | KW_ELSE block"""
        if len(p) > 1:
            p[0] = p[2]
        else:
            p[0] = syntax.SNoOp()

    def p_block(p):
        """block : OP_OPEN_BRACE stm OP_CLOSE_BRACE"""
        p[0] = p[2]

    def p_basicstm(p):
        """basicstm : accesschain OP_OPEN_PAREN exp_list OP_CLOSE_PAREN OP_SEMICOLON
                    | accesschain OP_ASSIGN exp OP_SEMICOLON
                    | KW_IF exp block maybeelse"""
        if p[1] == "if":
            p[0] = syntax.SIf(p[2], p[3], p[4])
        elif p[2] == "(":
            p[0] = syntax.SCall(p[1].e, p[1].f, p[3])
        else:
            p[0] = syntax.SAssign(p[1], p[3])

    def p_stm(p):
        """stm :
               | basicstm stm"""
        if len(p) > 1:
            if isinstance(p[2], syntax.SNoOp):
                p[0] = p[1]
            else:
                p[0] = syntax.SSeq(p[1], p[2])
        else:
            p[0] = syntax.SNoOp()

    def p_empty(p):
        'empty :'
        pass

    def p_error(p):
        if p is None:
            raise Exception("Unexpected end-of-file")
        raise Exception("Syntax error on line {} at {}".format(p.lineno, p))

    return yacc.yacc()

_parser = make_parser()

def parse(s):
    parser = _parser
    return parser.parse(s)<|MERGE_RESOLUTION|>--- conflicted
+++ resolved
@@ -85,11 +85,7 @@
     tokens.append(keyword_token_name(kw))
 for opname, op in _OPERATORS:
     tokens.append(op_token_name(opname))
-<<<<<<< HEAD
-tokens += ["WORD", "NUM", "FLOAT", "STRINGLITERAL", "EXTERNCODETOKEN"]
-=======
-tokens += ["WORD", "NUM", "STRINGLITERAL", "EXTERNCODETOKEN", "DOCCOMMENT"]
->>>>>>> f2a2036a
+tokens += ["WORD", "NUM", "FLOAT", "STRINGLITERAL", "EXTERNCODETOKEN", "DOCCOMMENT"]
 tokens = tuple(tokens) # freeze tokens
 
 def make_lexer():
